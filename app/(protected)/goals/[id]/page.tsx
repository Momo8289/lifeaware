--- conflicted
+++ resolved
@@ -159,11 +159,8 @@
           : 0;
 
         // Calculate days remaining
-<<<<<<< HEAD
         const deadlineDate = new Date(goalData.deadline)
-=======
-        const deadlineDate = new Date(goalData.target_date);
->>>>>>> 4feb291a
+
         const today = new Date();
         const timeDiff = deadlineDate.getTime() - today.getTime();
         const daysRemaining = Math.max(0, Math.ceil(timeDiff / (1000 * 3600 * 24)));
