import { RealtimeChannel, SupabaseClient } from '@supabase/supabase-js';

/**
 * Creates a robust Supabase Realtime channel subscription with retry capabilities
 * 
 * @param supabase - The Supabase client instance
 * @param userId - Current user ID to create a unique channel name
 * @param table - Database table to subscribe to
 * @param onChangeCallback - Function to execute when changes occur
 * @param filter - Optional filter condition (e.g., 'status=eq.active')
 * @returns A cleanup function to remove the channel
 */
export function createRobustSubscription(
  supabase: SupabaseClient,
  userId: string,
  table: string,
  onChangeCallback: () => void,
  filter?: string
): ()=> void {
  // Generate a unique channel name with timestamp to prevent conflicts
  const channelName = `${table}-${userId}-${Date.now()}`;
  let channel: RealtimeChannel;
  let retryCount = 0;
  let retryTimeout: NodeJS.Timeout;
  const MAX_RETRIES = 5;
  //variable to track if cleaned-up
  let isCleanedUp = false;
  
  // Function to create and initialize the channel
  const setupChannel = () => {
    //checked if cleaned-up to not create unnecessary poll requests
    if (isCleanedUp){
      
      return}
      // Clean up any existing channel first
      if (channel) {
        
        try {
          supabase.removeChannel(channel);
        } catch (e) {
<<<<<<< HEAD
          console.error('Failed to remove existing channel:', e);
=======
      
>>>>>>> d6c63384
        }
      
      
      // Create a new channel
     
      channel = supabase.channel(channelName);
      
      // Add event handlers for all CRUD operations
      ['INSERT', 'UPDATE', 'DELETE'].forEach(event => {
        const options: any = { 
          event, 
          schema: 'public', 
          table,
        };
        
        // Add filter if provided
        if (filter) {
          options.filter = filter;
        }
        
        channel = channel!.on('postgres_changes', options, payload => {
       
          onChangeCallback();
        });
      });
      
      // Add reconnection handler
      channel.on('system', { event: 'reconnect' }, () => {
        // When system reconnects, refresh data
      
        onChangeCallback();
      });
      
      // Subscribe with error handling
      channel.subscribe(status => {
   

        if (isCleanedUp) return;

        if (status === 'SUBSCRIBED') {
          // Reset retry count on successful subscription
          retryCount = 0;
          if (retryTimeout) {
            clearTimeout(retryTimeout);
            
          }
        } else if (status === 'CLOSED' || status === 'CHANNEL_ERROR') {
          // Attempt to reconnect with exponential backoff
          if (retryCount < MAX_RETRIES) {
            const backoffTime = Math.min(1000 * Math.pow(2, retryCount), 30000);
            retryCount++;
          
            retryTimeout = setTimeout(() => {
              setupChannel();
            }, backoffTime);
          }else{
          //  console.error(`[Realtime] Max retries reached — giving up`)
          }
        }
      });
<<<<<<< HEAD
    } catch (error) {
       console.error('Failed to setup realtime subscription:', error);
      throw error;
    }
=======
    } 
>>>>>>> d6c63384
  };
  
  // Initial setup
  setupChannel();
  
  // Return cleanup function
  return () => {
    isCleanedUp = true
   

    if (retryTimeout) {
     
      clearTimeout(retryTimeout)
      
    }

    if (channel) {
      try {
      
        supabase.removeChannel(channel)
       
      } catch (e) {
<<<<<<< HEAD
        console.error('Failed to remove realtime channel:', e);
=======
       // console.warn(`[Realtime] Failed to remove channel during cleanup:`, e)
>>>>>>> d6c63384
      }
    }
  }
}<|MERGE_RESOLUTION|>--- conflicted
+++ resolved
@@ -1,5 +1,4 @@
 import { RealtimeChannel, SupabaseClient } from '@supabase/supabase-js';
-
 /**
  * Creates a robust Supabase Realtime channel subscription with retry capabilities
  * 
@@ -38,11 +37,7 @@
         try {
           supabase.removeChannel(channel);
         } catch (e) {
-<<<<<<< HEAD
-          console.error('Failed to remove existing channel:', e);
-=======
       
->>>>>>> d6c63384
         }
       
       
@@ -79,9 +74,7 @@
       // Subscribe with error handling
       channel.subscribe(status => {
    
-
         if (isCleanedUp) return;
-
         if (status === 'SUBSCRIBED') {
           // Reset retry count on successful subscription
           retryCount = 0;
@@ -103,14 +96,7 @@
           }
         }
       });
-<<<<<<< HEAD
-    } catch (error) {
-       console.error('Failed to setup realtime subscription:', error);
-      throw error;
-    }
-=======
     } 
->>>>>>> d6c63384
   };
   
   // Initial setup
@@ -120,24 +106,18 @@
   return () => {
     isCleanedUp = true
    
-
     if (retryTimeout) {
      
       clearTimeout(retryTimeout)
       
     }
-
     if (channel) {
       try {
       
         supabase.removeChannel(channel)
        
       } catch (e) {
-<<<<<<< HEAD
-        console.error('Failed to remove realtime channel:', e);
-=======
        // console.warn(`[Realtime] Failed to remove channel during cleanup:`, e)
->>>>>>> d6c63384
       }
     }
   }
